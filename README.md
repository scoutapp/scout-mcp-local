# Scout Monitoring MCP

This repository contains code to locally run an MCP server that can access [Scout
Monitoring](https://www.scoutapm.com) data via Scout's API. We provide a Docker image that can be pulled and run by
your AI Assistant to access Scout Monitoring data.

<a href="https://glama.ai/mcp/servers/@scoutapp/scout-mcp-local">
  <img width="380" height="200" src="https://glama.ai/mcp/servers/@scoutapp/scout-mcp-local/badge" alt="Scout Monitoring MCP server" />
</a>

This puts Scout Monitoring's performance and error data directly in the hands of your AI Assistant.
For Rails, Django, FastAPI, Laravel and more. Use it to get traces and errors with line-of-code information
that the AI can use to target fixes right in your editor and codebase. N+1 queries, slow endpoints,
slow queries, memory bloat, throughput issues - all your favorite performance problems surfaced
and explained right where you are working.

**If this makes your life a tiny bit better, why not :star: it?!**

## Setup Wizard

The simplest way to configure and start using the Scout MCP is with our interactive setup wizard.
It handles all the prereqs and installation steps for you.

Run via npx:
```bash
npx @scout_apm/wizard
```

Build and run from source:
```bash
cd ./wizard
npm install
npm run build
node dist/wizard.js
```

The wizard will guide you through:
- Selecting your AI coding platform (Cursor, Claude Code, Claude Desktop)
- Entering your Scout API key
- Automatically configuring the MCP server settings

#### Supported Platforms

The wizard currently supports setup for:
- **Cursor** - Automatically configures MCP settings
- **Claude Code (CLI)** - Provides the correct command to run
- **Claude Desktop** - Updates the configuration file for Windows/Mac

For all others, it will output JSON that you can copy/paste into your AI Assistant's MCP configuration.

## Prerequisites

The Wizard is a great way to get started, but you can also set things up manually.
You will need to have or create a Scout Monitoring account and obtain an API key.

1. [Sign
   up](https://scoutapm.com/users/sign_up?utm_source=github&utm_medium=github&utm_campaign=scout-mcp-local)
2. Install the Scout Agent in your application and send Scout data!
    - [Ruby](https://scoutapm.com/docs/ruby/setup)
    - [Python](https://scoutapm.com/docs/python/setup)
    - [PHP](https://scoutapm.com/docs/php)
    - If you are trying this out locally, make sure `monitor: true`, `errors_enabled: true`
      are set in your config for the best experience
2. Visit [settings](https://scoutapm.com/settings) to get or create an API key
    - This is _not_ your "Agent Key"; it's the "API Key" that can be created on the
      Settings page
    - This is a read-only key that can only access data in your account
2. Install Docker. Instructions below assume you can start a Docker container

**The MCP server will not currently start without an API key set, either in the
environment or by a command-line argument on startup.**

## Installation

We recommend using the provided Docker image to run the MCP server.
It is intended to be started by your AI Assistant and configured with your Scout API
key. Many local clients allow specifying a command to run the MCP server in some
location. A few examples are provided below.

The Docker image is available on [Docker Hub](https://hub.docker.com/r/scoutapp/scout-mcp-local).

Of course, you can always clone this repo and run the MCP server directly; `uv` or other
environment management tools are recommended.

### Configure a local Client (e.g. Claude/Cursor/VS Code Copilot)

If you would like to configure the MCP manually, this usually just means supplying a command to run the MCP server with your API key in the environment
to your AI Assistant's config. Here is the shape of the JSON (the top-level key varies):

```json
{
  "mcpServers": {
    "scout-apm": {
      "command": "docker",
      "args": ["run", "--rm", "-i", "--env", "SCOUT_API_KEY", "scoutapp/scout-mcp-local"],
      "env": { "SCOUT_API_KEY": "your_scout_api_key_here"}
    }
  }
}
```

<details>
<summary> Claude Code</summary>

```sh
claude mcp add scoutmcp -e SCOUT_API_KEY=your_scout_api_key_here -- docker run --rm -i -e SCOUT_API_KEY scoutapp/scout-mcp-local
```
</details>

<details>
<summary>Cursor</summary>

[![Install MCP Server](https://cursor.com/deeplink/mcp-install-dark.svg)](https://cursor.com/en/install-mcp?name=scout-apm&config=eyJjb21tYW5kIjoiZG9ja2VyIHJ1biAtLXJtIC1pIC0tZW52IFNDT1VUX0FQSV9LRVkgc2NvdXRhcHAvc2NvdXQtbWNwLWxvY2FsIiwiZW52Ijp7IlNDT1VUX0FQSV9LRVkiOiJ5b3VyX3Njb3V0X2FwaV9rZXlfaGVyZSJ9fQ%3D%3D)

MAKE SURE to update the `SCOUT_API_KEY` value to your actual api key in
  `Arguments` in the Cursor Settings > MCP
</details>

<details>
<summary>VS Code Copilot</summary>

- [VS Code Copilot docs](https://code.visualstudio.com/docs/copilot/customization/mcp-servers#_add-an-mcp-server)
    - We recommend the "Add an MCP server to your workspace" option
</details>

<details>
<summary>Claude Desktop</summary>

Add the following to your claude config file:
- **macOS**: `~/Library/Application Support/Claude/claude_desktop_config.json`
- **Windows**: `%APPDATA%/Claude/claude_desktop_config.json`

```json
{
  "mcpServers": {
    "scout-apm": {
      "command": "docker",
      "args": ["run", "--rm", "-i", "--env", "SCOUT_API_KEY", "scoutapp/scout-mcp-local"],
      "env": { "SCOUT_API_KEY": "your_scout_api_key_here"}
    }
  }
}
```

</details>




## Using the Scout Monitoring MCP

Scout's MCP is intended to put error and performance data directly in the... hands? of your AI Assistant.
Use it to get traces and errors with line-of-code information that the AI can use to target
fixes right in your editor.

Most assistants will show you both raw tool calls and perform analysis. Desktop assistants
can readily create custom JS applications to explore whatever data you desire.
Assistants integrated into code editors can use trace data and error backtraces to make
fixes right in your codebase.

Combine Scout's MCP with your AI Assistant's other tools to:

- Create rich GitHub/GitLab issues based on errors and performance data
- Make JIRA fun - have your AI Assistant create tickets with all the details
- Generate PRs that fix specific errors and performance problems

### Tools

The Scout MCP provides the following tools for accessing Scout APM data:

- **`list_apps`** - List available Scout APM applications, with optional filtering by last active date
- **`get_app_metrics`** - Get individual metric data (response_time, throughput, etc.) for a specific application
- **`get_app_endpoints`** - Get all endpoints for an application with aggregated performance metrics
- **`get_endpoint_metrics`** - Get timeseries metrics for a specific endpoint in an application
- **`get_app_endpoint_traces`** - Get recent traces for an app filtered to a specific endpoint
- **`get_app_trace`** - Get an individual trace with all spans and detailed execution information
- **`get_app_error_groups`** - Get recent error groups for an app, optionally filtered by endpoint
- **`get_app_insights`** - Get performance insights including N+1 queries, memory bloat, and slow queries

### Resources

The Scout MCP provides configuration templates as resources that your AI assistant can read and apply:

- **`scoutapm://config-resources/{framework}`** - Setup instructions for supported framework or library (rails, django, flask, fastapi)
- **`scoutapm://config-resources/list`** - List all available configuration templates
- **`scoutapm://metrics`** - List of all available metrics for Scout APM


### Useful Prompts

#### Setup & Configuration
- "Help me set up Scout monitoring for my Rails application"
- "Create a Scout APM config file for my Django project with key ABC123"

#### Performance & Monitoring
- "Summarize the available tools in the Scout Monitoring MCP."
- "Find the slowest endpoints for app `my-app-name` in the last 7 days. Generate a table
  with the results including the average response time, throughput, and P95 response time."
- "Show me the highest-frequency errors for app `Foo` in the last 24 hours. Get the
  latest error detail, examine the backtrace and suggest a fix."
- "Get any recent n+1 insights for app `Bar`. Pull the specific trace by id and help me
  optimize it based on the backtrace data."

### Token Usage

We are currently more interested in expanding available information than strictly
controlling response size from our MCP tools. If your AI Assistant has a configurable
token limit (e.g. Claude Code `export MAX_MCP_OUTPUT_TOKENS=50000`), we recommend
setting it generously high, e.g. 50,000 tokens.

## Local Development

We use `uv` and `taskipy` to manage environments and run tasks for this project.

### Run with Inspector
```bash
uv run task dev
```
Connect within inspector to add API key, set to STDIO transport

### Build the Docker image
```bash
docker build -t scout-mcp-local .
<<<<<<< HEAD
```
=======
```

## Release

1. Branch and bump versions with `uv run python bump_versions.py`
1. Get that merged
1. Create a GitHub release with the new version (`gh release create v2025.11.3 --generate-notes --draft`)

For the bots:

mcp-name: com.scoutapm/scout-mcp-local
>>>>>>> adaed8bb
<|MERGE_RESOLUTION|>--- conflicted
+++ resolved
@@ -221,9 +221,6 @@
 ### Build the Docker image
 ```bash
 docker build -t scout-mcp-local .
-<<<<<<< HEAD
-```
-=======
 ```
 
 ## Release
@@ -234,5 +231,4 @@
 
 For the bots:
 
-mcp-name: com.scoutapm/scout-mcp-local
->>>>>>> adaed8bb
+mcp-name: com.scoutapm/scout-mcp-local